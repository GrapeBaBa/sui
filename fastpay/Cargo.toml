[package]
name = "fastpay"
version = "0.1.0"
authors = ["Libra <oncall+libra@xmail.facebook.com>"]
license = "Apache-2.0"
publish = false
edition = "2021"

[dependencies]
anyhow = "1.0.53"
bytes = "1.1.0"
futures = "0.3.19"
serde = { version = "1.0.136", features = ["derive"] }
serde_json = "1.0.78"
structopt = "0.3.26"
tempfile = "3.3.0"
tokio = { version = "1.16.1", features = ["full"] }
rand = "0.8.4"
toml = "0.5.8"
strum = "0.23.0"
strum_macros = "0.23.1"
num_cpus = "1.13.1"
base64 = "0.13.0"
ed25519-dalek = { version = "1.0.1", features = ["batch", "serde"] }
rocksdb = "0.17.0"
hex = "0.4.3"
async-trait = "0.1.52"
serde_with = "1.11.0"
tracing = { version = "0.1", features = ["log"] }
tracing-subscriber = { version = "0.3", features = ["time", "env-filter"] }

bcs = "0.1.3"
fastpay_core = { path = "../fastpay_core" }
fastx-adapter = { path = "../fastx_programmability/adapter" }
fastx-network = { path = "../network_utils" }
fastx-types = { path = "../fastx_types" }

rustyline = "9.1.2"
rustyline-derive = "0.6.0"
colored = "2.0.0"
unescape = "0.1.0"

<<<<<<< HEAD
# Deps for REST API
crossbeam = "0.8.1"
dropshot = "0.6.0"
http = "0.2.6"
hyper = "0.14.16"
schemars = "0.8.8"
=======
move-package = { git = "https://github.com/diem/move", rev="1e5e36cb1fede8073c8688886a0943bb5bfe40d5" }
move-core-types = { git = "https://github.com/diem/move", rev="1e5e36cb1fede8073c8688886a0943bb5bfe40d5", features=["address20"] }
move-bytecode-verifier = { git = "https://github.com/diem/move", rev="1e5e36cb1fede8073c8688886a0943bb5bfe40d5" }
>>>>>>> 6ccd0579

[[bin]]
name = "client"
path = "src/client.rs"

[[bin]]
name = "server"
path = "src/server.rs"

[[bin]]
name = "bench"
path = "src/bench.rs"

[[bin]]
name = "rest_api"
path = "src/rest_api.rs"

[[bin]]
name = "wallet"
path = "src/wallet.rs"

[[bin]]
name = "fastx"
path = "src/fastx.rs"<|MERGE_RESOLUTION|>--- conflicted
+++ resolved
@@ -40,18 +40,16 @@
 colored = "2.0.0"
 unescape = "0.1.0"
 
-<<<<<<< HEAD
 # Deps for REST API
 crossbeam = "0.8.1"
 dropshot = "0.6.0"
 http = "0.2.6"
 hyper = "0.14.16"
 schemars = "0.8.8"
-=======
+
 move-package = { git = "https://github.com/diem/move", rev="1e5e36cb1fede8073c8688886a0943bb5bfe40d5" }
 move-core-types = { git = "https://github.com/diem/move", rev="1e5e36cb1fede8073c8688886a0943bb5bfe40d5", features=["address20"] }
 move-bytecode-verifier = { git = "https://github.com/diem/move", rev="1e5e36cb1fede8073c8688886a0943bb5bfe40d5" }
->>>>>>> 6ccd0579
 
 [[bin]]
 name = "client"
